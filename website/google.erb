<% wrap_layout :inner do %>
  <% content_for :sidebar do %>
  <div class="docs-sidebar hidden-print affix-top" role="complementary">
  <ul class="nav docs-sidenav">
    <li<%= sidebar_current("docs-home") %>>
    <a href="/docs/providers/index.html">All Providers</a>
    </li>

    <li<%= sidebar_current("docs-google-index") %>>
    <a href="/docs/providers/google/index.html">Google Provider</a>
    </li>

    <li<%= sidebar_current("docs-google-datasource") %>>
    <a href="#">Google Cloud Platform Data Sources</a>
    <ul class="nav nav-visible">
      <li<%= sidebar_current("docs-google-datasource-billing-account") %>>
        <a href="/docs/providers/google/d/google_billing_account.html">google_billing_account</a>
      </li>
      <li<%= sidebar_current("docs-google-datasource-client-config") %>>
        <a href="/docs/providers/google/d/datasource_client_config.html">google_client_config</a>
      </li>
      <li<%= sidebar_current("docs-google-datasource-cloudfunctions-function") %>>
        <a href="/docs/providers/google/d/datasource_cloudfunctions_function.html">google_cloudfunctions_function</a>
      </li>
      <li<%= sidebar_current("docs-google-datasource-compute-address") %>>
        <a href="/docs/providers/google/d/datasource_compute_address.html">google_compute_address</a>
      </li>
      <li<%= sidebar_current("docs-google-datasource-compute-default-service-account") %>>
        <a href="/docs/providers/google/d/google_compute_default_service_account.html">google_compute_default_service_account</a>
      </li>
      <li<%= sidebar_current("docs-google-datasource-compute-image") %>>
        <a href="/docs/providers/google/d/datasource_compute_image.html">google_compute_image</a>
      </li>
      <li<%= sidebar_current("docs-google-datasource-compute-forwarding-rule") %>>
        <a href="/docs/providers/google/d/datasource_compute_forwarding_rule.html">google_compute_forwarding_rule</a>
      </li>
      <li<%= sidebar_current("docs-google-datasource-compute-global-address") %>>
        <a href="/docs/providers/google/d/datasource_compute_global_address.html">google_compute_global_address</a>
      </li>
      <li<%= sidebar_current("docs-google-datasource-compute-network") %>>
        <a href="/docs/providers/google/d/datasource_compute_network.html">google_compute_network</a>
      </li>
      </li>
      <li<%= sidebar_current("docs-google-datasource-project") %>>
        <a href="/docs/providers/google/d/google_project.html">google_project</a>
      </li>
      <li<%= sidebar_current("docs-google-datasource-compute-ssl-policy") %>>
        <a href="/docs/providers/google/d/datasource_compute_ssl_policy.html">google_compute_ssl_policy</a>
      </li>
      <li<%= sidebar_current("docs-google-datasource-compute-subnetwork") %>>
        <a href="/docs/providers/google/d/datasource_compute_subnetwork.html">google_compute_subnetwork</a>
      </li>
      <li<%= sidebar_current("docs-google-datasource-compute-vpn-gateway") %>>
        <a href="/docs/providers/google/d/datasource_compute_vpn_gateway.html">google_compute_vpn_gateway</a>
      </li>
      <li<%= sidebar_current("docs-google-datasource-compute-zones") %>>
      <a href="/docs/providers/google/d/google_compute_zones.html">google_compute_zones</a>
      </li>
      <li<%= sidebar_current("docs-google-datasource-compute-region-instance-group") %>>
      <a href="/docs/providers/google/d/datasource_compute_region_instance_group.html">google_compute_region_instance_group</a>
      </li>
      <li<%= sidebar_current("docs-google-datasource-compute-instance-group") %>>
      <a href="/docs/providers/google/d/google_compute_instance_group.html">google_compute_instance_group</a>
      </li>
      <li<%= sidebar_current("docs-google-datasource-compute-lb-ip-ranges") %>>
      <a href="/docs/providers/google/d/datasource_compute_lb_ip_ranges.html">google_compute_lb_ip_ranges</a>
      </li>
      <li<%= sidebar_current("docs-google-datasource-container-cluster") %>>
      <a href="/docs/providers/google/d/google_container_cluster.html">google_container_cluster</a>
      </li>
      <li<%= sidebar_current("docs-google-datasource-compute-backend-service") %>>
      <a href="/docs/providers/google/d/datasource_google_compute_backend_service.html">google_compute_backend_service</a>
      </li>
      <li<%= sidebar_current("docs-google-datasource-container-versions") %>>
      <a href="/docs/providers/google/d/google_container_engine_versions.html">google_container_engine_versions</a>
      </li>
      <li<%= sidebar_current("docs-google-datasource-container-repo") %>>
      <a href="/docs/providers/google/d/google_container_registry_repository.html">google_container_registry_repository</a>
      </li>
      <li<%= sidebar_current("docs-google-datasource-container-image") %>>
      <a href="/docs/providers/google/d/google_container_registry_image.html">google_container_registry_image</a>
      </li>
      <li<%= sidebar_current("docs-google-datasource-dns-managed-zone") %>>
      <a href="/docs/providers/google/d/dns_managed_zone.html">google_dns_managed_zone</a>
      </li>
      <li<%= sidebar_current("docs-google-datasource-active-folder") %>>
      <a href="/docs/providers/google/d/google_active_folder.html">google_active_folder</a>
      </li>
      <li<%= sidebar_current("docs-google-datasource-iam-policy") %>>
      <a href="/docs/providers/google/d/google_iam_policy.html">google_iam_policy</a>
      </li>
      <li<%= sidebar_current("docs-google-kms-secret") %>>
      <a href="/docs/providers/google/d/google_kms_secret.html">google_kms_secret</a>
      </li>
      <li<%= sidebar_current("docs-google-datasource-organization") %>>
      <a href="/docs/providers/google/d/google_organization.html">google_organization</a>
      </li>
      <li<%= sidebar_current("docs-google-datasource-folder") %>>
      <a href="/docs/providers/google/d/google_folder.html">google_folder</a>
      </li>
      <li<%= sidebar_current("docs-google-datasource-signed_url") %>>
        <a href="/docs/providers/google/d/signed_url.html">google_storage_object_signed_url</a>
      </li>
      <li<%= sidebar_current("docs-google-datasource-storage-project-service-account") %>>
        <a href="/docs/providers/google/d/google_storage_project_service_account.html">google_storage_project_service_account</a>
      </li>
    </ul>
    </li>

    <li<%= sidebar_current("docs-google-bigquery") %>>
    <a href="#">Google BigQuery Resources</a>
    <ul class="nav nav-visible">
      <li<%= sidebar_current("docs-google-bigquery-dataset") %>>
      <a href="/docs/providers/google/r/bigquery_dataset.html">google_bigquery_dataset</a>
      <li<%= sidebar_current("docs-google-bigquery-table") %>>
      <a href="/docs/providers/google/r/bigquery_table.html">google_bigquery_table</a>
      </li>
    </ul>
    </li>

    <li<%= sidebar_current("docs-google-bigtable") %>>
    <a href="#">Google Bigtable Resources</a>
    <ul class="nav nav-visible">
      <li<%= sidebar_current("docs-google-bigtable-instance") %>>
      <a href="/docs/providers/google/r/bigtable_instance.html">google_bigtable_instance</a>
      <li<%= sidebar_current("docs-google-bigtable-table") %>>
      <a href="/docs/providers/google/r/bigtable_table.html">google_bigtable_table</a>
      </li>
    </ul>
    </li>

    <li<%= sidebar_current("docs-google-cloudfunctions") %>>
    <a href="#">Google Cloud Functions Resources</a>
    <ul class="nav nav-visible">
      <li<%= sidebar_current("docs-google-cloudfunctions-function") %>>
      <a href="/docs/providers/google/r/cloudfunctions_function.html">google_cloudfunctions_function</a>
      </li>
    </ul>
    </li>

    <li<%= sidebar_current("docs-google-(project|service)") %>>
    <a href="#">Google Cloud Platform Resources</a>
    <ul class="nav nav-visible">
      <li<%= sidebar_current("docs-google-folder-x") %>>
        <a href="/docs/providers/google/r/google_folder.html">google_folder</a>
      </li>
      <li<%= sidebar_current("docs-google-folder-iam-binding") %>>
        <a href="/docs/providers/google/r/google_folder_iam_binding.html">google_folder_iam_binding</a>
      </li>
      <li<%= sidebar_current("docs-google-folder-iam-member") %>>
        <a href="/docs/providers/google/r/google_folder_iam_member.html">google_folder_iam_member</a>
      </li>
      <li<%= sidebar_current("docs-google-folder-iam-policy") %>>
        <a href="/docs/providers/google/r/google_folder_iam_policy.html">google_folder_iam_policy</a>
      </li>
      <li<%= sidebar_current("docs-google-folder-organization-policy") %>>
        <a href="/docs/providers/google/r/google_folder_organization_policy.html">google_folder_organization_policy</a>
      </li>
      <li<%= sidebar_current("docs-google-organization-policy") %>>
        <a href="/docs/providers/google/r/google_organization_policy.html">google_organization_policy</a>
      </li>
      <li<%= sidebar_current("docs-google-organization-iam-binding") %>>
        <a href="/docs/providers/google/r/google_organization_iam_binding.html">google_organization_iam_binding</a>
      </li>
      <li<%= sidebar_current("docs-google-organization-iam-custom-role") %>>
        <a href="/docs/providers/google/r/google_organization_iam_custom_role.html">google_organization_iam_custom_role</a>
      </li>
      <li<%= sidebar_current("docs-google-organization-iam-member") %>>
        <a href="/docs/providers/google/r/google_organization_iam_member.html">google_organization_iam_member</a>
      </li>
      <li<%= sidebar_current("docs-google-organization-iam-policy") %>>
        <a href="/docs/providers/google/r/google_organization_iam_policy.html">google_organization_iam_policy</a>
      </li>
      <li<%= sidebar_current("docs-google-project-x") %>>
        <a href="/docs/providers/google/r/google_project.html">google_project</a>
      </li>
      <li<%= sidebar_current("docs-google-project-iam-x") %>>
        <a href="/docs/providers/google/r/google_project_iam.html">google_project_iam_binding</a>
      </li>
      <li<%= sidebar_current("docs-google-project-iam-x") %>>
        <a href="/docs/providers/google/r/google_project_iam.html">google_project_iam_member</a>
      </li>
      <li<%= sidebar_current("docs-google-project-iam-x") %>>
        <a href="/docs/providers/google/r/google_project_iam.html">google_project_iam_policy</a>
      </li>
      <li<%= sidebar_current("docs-google-project-iam-custom-role") %>>
        <a href="/docs/providers/google/r/google_project_iam_custom_role.html">google_project_iam_custom_role</a>
      </li>
      <li<%= sidebar_current("docs-google-project-organization-policy") %>>
        <a href="/docs/providers/google/r/google_project_organization_policy.html">google_project_organization_policy</a>
      </li>
      <li<%= sidebar_current("docs-google-project-service-x") %>>
        <a href="/docs/providers/google/r/google_project_service.html">google_project_service</a>
      </li>
      <li<%= sidebar_current("docs-google-project-services") %>>
        <a href="/docs/providers/google/r/google_project_services.html">google_project_services</a>
      </li>
      <li<%= sidebar_current("docs-google-project-usage-export-bucket") %>>
        <a href="/docs/providers/google/r/usage_export_bucket.html">google_project_usage_export_bucket</a>
      </li>
      <li<%= sidebar_current("docs-google-service-account-x") %>>
        <a href="/docs/providers/google/r/google_service_account.html">google_service_account</a>
      </li>
      <li<%= sidebar_current("docs-google-service-account-iam") %>>
        <a href="/docs/providers/google/r/google_service_account_iam.html">google_service_account_iam_binding</a>
      </li>
      <li<%= sidebar_current("docs-google-service-account-iam") %>>
        <a href="/docs/providers/google/r/google_service_account_iam.html">google_service_account_iam_member</a>
      </li>
      <li<%= sidebar_current("docs-google-service-account-iam") %>>
        <a href="/docs/providers/google/r/google_service_account_iam.html">google_service_account_iam_policy</a>
      </li>
      <li<%= sidebar_current("docs-google-service-account-key") %>>
      <a href="/docs/providers/google/r/google_service_account_key.html">google_service_account_key</a>
      </li>

    </ul>
    </li>

    <li<%= sidebar_current("docs-google-compute") %>>
    <a href="#">Google Compute Engine Resources</a>
    <ul class="nav nav-visible">
      <li<%= sidebar_current("docs-google-compute-address") %>>
      <a href="/docs/providers/google/r/compute_address.html">google_compute_address</a>
      </li>

      <li<%= sidebar_current("docs-google-compute-autoscaler") %>>
      <a href="/docs/providers/google/r/compute_autoscaler.html">google_compute_autoscaler</a>
      </li>

      <li<%= sidebar_current("docs-google-compute-backend-bucket") %>>
      <a href="/docs/providers/google/r/compute_backend_bucket.html">google_compute_backend_bucket</a>
      </li>

      <li<%= sidebar_current("docs-google-compute-backend-service") %>>
      <a href="/docs/providers/google/r/compute_backend_service.html">google_compute_backend_service</a>
      </li>

      <li<%= sidebar_current("docs-google-compute-disk") %>>
      <a href="/docs/providers/google/r/compute_disk.html">google_compute_disk</a>
      </li>

      <li<%= sidebar_current("docs-google-compute-firewall") %>>
      <a href="/docs/providers/google/r/compute_firewall.html">google_compute_firewall</a>
      </li>

      <li<%= sidebar_current("docs-google-compute-forwarding-rule") %>>
      <a href="/docs/providers/google/r/compute_forwarding_rule.html">google_compute_forwarding_rule</a>
      </li>

      <li<%= sidebar_current("docs-google-compute-global-address") %>>
      <a href="/docs/providers/google/r/compute_global_address.html">google_compute_global_address</a>
      </li>

      <li<%= sidebar_current("docs-google-compute-global-forwarding-rule") %>>
      <a href="/docs/providers/google/r/compute_global_forwarding_rule.html">google_compute_global_forwarding_rule</a>
      </li>

      <li<%= sidebar_current("docs-google-compute-health-check") %>>
      <a href="/docs/providers/google/r/compute_health_check.html">google_compute_health_check</a>
      </li>

      <li<%= sidebar_current("docs-google-compute-http-health-check") %>>
      <a href="/docs/providers/google/r/compute_http_health_check.html">google_compute_http_health_check</a>
      </li>

      <li<%= sidebar_current("docs-google-compute-https-health-check") %>>
      <a href="/docs/providers/google/r/compute_https_health_check.html">google_compute_https_health_check</a>
      </li>

      <li<%= sidebar_current("docs-google-compute-image") %>>
      <a href="/docs/providers/google/r/compute_image.html">google_compute_image</a>
      </li>

      <li<%= sidebar_current("docs-google-compute-instance-x") %>>
      <a href="/docs/providers/google/r/compute_instance.html">google_compute_instance</a>
      </li>

      <li<%= sidebar_current("docs-google-compute-instance-group-x") %>>
      <a href="/docs/providers/google/r/compute_instance_group.html">google_compute_instance_group</a>
      </li>

      <li<%= sidebar_current("docs-google-compute-instance-group-manager") %>>
      <a href="/docs/providers/google/r/compute_instance_group_manager.html">google_compute_instance_group_manager</a>
      </li>

      <li<%= sidebar_current("docs-google-compute-instance-template") %>>
      <a href="/docs/providers/google/r/compute_instance_template.html">google_compute_instance_template</a>
      </li>

      <li<%= sidebar_current("docs-google-compute-network-peering") %>>
      <a href="/docs/providers/google/r/compute_network_peering.html">google_compute_network_peering</a>
      </li>

      <li<%= sidebar_current("docs-google-compute-network-x") %>>
      <a href="/docs/providers/google/r/compute_network.html">google_compute_network</a>
      </li>

      <li<%= sidebar_current("docs-google-compute-project-metadata") %>>
      <a href="/docs/providers/google/r/compute_project_metadata.html">google_compute_project_metadata</a>
      </li>

      <li<%= sidebar_current("docs-google-compute-project-metadata-item") %>>
      <a href="/docs/providers/google/r/compute_project_metadata_item.html">google_compute_project_metadata_item</a>
      </li>

      <li<%= sidebar_current("docs-google-compute-region-autoscaler") %>>
      <a href="/docs/providers/google/r/compute_region_autoscaler.html">google_compute_region_autoscaler</a>
      </li>

      <li<%= sidebar_current("docs-google-compute-region-backend-service") %>>
      <a href="/docs/providers/google/r/compute_region_backend_service.html">google_compute_region_backend_service</a>
      </li>

      <li<%= sidebar_current("docs-google-compute-region-instance-group-manager") %>>
      <a href="/docs/providers/google/r/compute_region_instance_group_manager.html">google_compute_region_instance_group_manager</a>
      </li>

      <li<%= sidebar_current("docs-google-compute-route-x") %>>
      <a href="/docs/providers/google/r/compute_route.html">google_compute_route</a>
      </li>

      <li<%= sidebar_current("docs-google-compute-router-x") %>>
      <a href="/docs/providers/google/r/compute_router.html">google_compute_router</a>
      </li>

      <li<%= sidebar_current("docs-google-compute-router-interface") %>>
      <a href="/docs/providers/google/r/compute_router_interface.html">google_compute_router_interface</a>
      </li>

      <li<%= sidebar_current("docs-google-compute-router-peer") %>>
      <a href="/docs/providers/google/r/compute_router_peer.html">google_compute_router_peer</a>
      </li>

      <li<%= sidebar_current("docs-google-compute-security-policy") %>>
      <a href="/docs/providers/google/r/compute_security_policy.html">google_compute_security_policy</a>
      </li>

      <li<%= sidebar_current("docs-google-compute-shared-vpc-host-project") %>>
      <a href="/docs/providers/google/r/compute_shared_vpc_host_project.html">google_compute_shared_vpc_host_project</a>
      </li>

      <li<%= sidebar_current("docs-google-compute-shared-vpc-service-project") %>>
      <a href="/docs/providers/google/r/compute_shared_vpc_service_project.html">google_compute_shared_vpc_service_project</a>
      </li>

      <li<%= sidebar_current("docs-google-compute-snapshot") %>>
			<a href="/docs/providers/google/r/compute_snapshot.html">google_compute_snapshot</a>
			</li>

      <li<%= sidebar_current("docs-google-compute-ssl-certificate") %>>
      <a href="/docs/providers/google/r/compute_ssl_certificate.html">google_compute_ssl_certificate</a>
      </li>

      <li<%= sidebar_current("docs-google-compute-ssl-policy") %>>
      <a href="/docs/providers/google/r/compute_ssl_policy.html">google_compute_ssl_policy</a>
      </li>

      <li<%= sidebar_current("docs-google-compute-subnetwork-x") %>>
      <a href="/docs/providers/google/r/compute_subnetwork.html">google_compute_subnetwork</a>
      </li>

      <li<%= sidebar_current("docs-google-compute-subnetwork-iam") %>>
        <a href="/docs/providers/google/r/compute_subnetwork_iam.html">google_compute_subnetwork_iam_binding</a>
      </li>

      <li<%= sidebar_current("docs-google-compute-subnetwork-iam") %>>
        <a href="/docs/providers/google/r/compute_subnetwork_iam.html">google_compute_subnetwork_iam_member</a>
      </li>

      <li<%= sidebar_current("docs-google-compute-subnetwork-iam") %>>
        <a href="/docs/providers/google/r/compute_subnetwork_iam.html">google_compute_subnetwork_iam_policy</a>
      </li>

      <li<%= sidebar_current("docs-google-compute-target-http-proxy") %>>
      <a href="/docs/providers/google/r/compute_target_http_proxy.html">google_compute_target_http_proxy</a>
      </li>

      <li<%= sidebar_current("docs-google-compute-target-https-proxy") %>>
      <a href="/docs/providers/google/r/compute_target_https_proxy.html">google_compute_target_https_proxy</a>
      </li>

      <li<%= sidebar_current("docs-google-compute-target-ssl-proxy") %>>
      <a href="/docs/providers/google/r/compute_target_ssl_proxy.html">google_compute_target_ssl_proxy</a>
      </li>

      <li<%= sidebar_current("docs-google-compute-target-tcp-proxy") %>>
      <a href="/docs/providers/google/r/compute_target_tcp_proxy.html">google_compute_target_tcp_proxy</a>
      </li>

      <li<%= sidebar_current("docs-google-compute-target-pool") %>>
      <a href="/docs/providers/google/r/compute_target_pool.html">google_compute_target_pool</a>
      </li>

      <li<%= sidebar_current("docs-google-compute-url-map") %>>
      <a href="/docs/providers/google/r/compute_url_map.html">google_compute_url_map</a>
      </li>

      <li<%= sidebar_current("docs-google-compute-vpn-gateway") %>>
      <a href="/docs/providers/google/r/compute_vpn_gateway.html">google_compute_vpn_gateway</a>
      </li>

      <li<%= sidebar_current("docs-google-compute-vpn-tunnel") %>>
      <a href="/docs/providers/google/r/compute_vpn_tunnel.html">google_compute_vpn_tunnel</a>
      </li>
    </ul>
    </li>

    <li<%= sidebar_current("docs-google-container") %>>
    <a href="#">Google Kubernetes (Container) Engine Resources</a>
    <ul class="nav nav-visible">
      <li<%= sidebar_current("docs-google-container-cluster") %>>
      <a href="/docs/providers/google/r/container_cluster.html">google_container_cluster</a>
      </li>

      <li<%= sidebar_current("docs-google-container-node-pool") %>>
      <a href="/docs/providers/google/r/container_node_pool.html">google_container_node_pool</a>
      </li>
    </ul>
    </li>


    <li<%= sidebar_current("docs-google-dataflow") %>>
    <a href="#">Google Dataflow Resources</a>
    <ul class="nav nav-visible">
      <li<%= sidebar_current("docs-google-dataflow-job") %>>
          <a href="/docs/providers/google/r/dataflow_job.html">google_dataflow_job</a>
      </li>
    </ul>
    </li>

    <li<%= sidebar_current("docs-google-dataproc") %>>
        <a href="#">Google Dataproc Resources</a>
        <ul class="nav nav-visible">
          <li<%= sidebar_current("docs-google-dataproc-cluster") %>>
          <a href="/docs/providers/google/r/dataproc_cluster.html">google_dataproc_cluster</a>
          </li>
        </ul>
        <ul class="nav nav-visible">
          <li<%= sidebar_current("docs-google-dataproc-job") %>>
          <a href="/docs/providers/google/r/dataproc_job.html">google_dataproc_job</a>
          </li>
        </ul>
    </li>

    <li<%= sidebar_current("docs-google-dns") %>>
    <a href="#">Google DNS Resources</a>
    <ul class="nav nav-visible">
      <li<%= sidebar_current("docs-google-dns-managed-zone") %>>
      <a href="/docs/providers/google/r/dns_managed_zone.html">google_dns_managed_zone</a>
      </li>

      <li<%= sidebar_current("docs-google-dns-record-set") %>>
      <a href="/docs/providers/google/r/dns_record_set.html">google_dns_record_set</a>
      </li>
    </ul>
    </li>

    <li<%= sidebar_current("docs-google-endpoints") %>>
    <a href="#">Google Endpoints Resources</a>
    <ul class="nav nav-visible">
      <li<%= sidebar_current("docs-google-endpoints-service") %>>
          <a href="/docs/providers/google/r/endpoints_service.html">google_endpoints_service</a>
      </li>
    </ul>
    </li>

    <li<%= sidebar_current("docs-google-pubsub") %>>
    <a href="#">Google PubSub Resources</a>
    <ul class="nav nav-visible">
      <li<%= sidebar_current("docs-google-pubsub-topic-x") %>>
      <a href="/docs/providers/google/r/pubsub_topic.html">google_pubsub_topic</a>
      </li>
      <li<%= sidebar_current("docs-google-pubsub-topic-iam") %>>
        <a href="/docs/providers/google/r/pubsub_topic_iam.html">google_pubsub_topic_iam_binding</a>
      </li>
      <li<%= sidebar_current("docs-google-pubsub-topic-iam") %>>
        <a href="/docs/providers/google/r/pubsub_topic_iam.html">google_pubsub_topic_iam_member</a>
      </li>
      <li<%= sidebar_current("docs-google-pubsub-topic-iam") %>>
        <a href="/docs/providers/google/r/pubsub_topic_iam.html">google_pubsub_topic_iam_policy</a>
      </li>
      <li<%= sidebar_current("docs-google-pubsub-subscription-x") %>>
      <a href="/docs/providers/google/r/pubsub_subscription.html">google_pubsub_subscription</a>
      </li>
      <li<%= sidebar_current("docs-google-pubsub-subscription-iam") %>>
        <a href="/docs/providers/google/r/pubsub_subscription_iam.html">google_pubsub_subscription_iam_binding</a>
      </li>
      <li<%= sidebar_current("docs-google-pubsub-subscription-iam") %>>
        <a href="/docs/providers/google/r/pubsub_subscription_iam.html">google_pubsub_subscription_iam_member</a>
      </li>
      <li<%= sidebar_current("docs-google-pubsub-subscription-iam") %>>
        <a href="/docs/providers/google/r/pubsub_subscription_iam.html">google_pubsub_subscription_iam_policy</a>
      </li>
    </ul>
    </li>

    <li<%= sidebar_current("docs-google-runtimeconfig") %>>
    <a href="#">Google RuntimeConfig Resources</a>
    <ul class="nav nav-visible">
      <li<%= sidebar_current("docs-google-runtimeconfig-config") %>>
      <a href="/docs/providers/google/r/runtimeconfig_config.html">google_runtimeconfig_config</a>
      </li>

      <li<%= sidebar_current("docs-google-runtimeconfig-variable") %>>
      <a href="/docs/providers/google/r/runtimeconfig_variable.html">google_runtimeconfig_variable</a>
      </li>
    </ul>
    </li>

    <li<%= sidebar_current("docs-google-sourcerepo") %>>
    <a href="#">Google Source Repositories Resources</a>
    <ul class="nav nav-visible">
      <li<%= sidebar_current("docs-google-sourcerepo-repository") %>>
      <a href="/docs/providers/google/r/sourcerepo_repository.html">google_sourcerepo_repository</a>
      </li>
    </ul>
    </li>

    <li<%= sidebar_current("docs-google-spanner") %>>
    <a href="#">Google Spanner Resources</a>
    <ul class="nav nav-visible">
      <li<%= sidebar_current("docs-google-spanner-database") %>>
      <a href="/docs/providers/google/r/spanner_database.html">google_spanner_database</a>
<<<<<<< HEAD
      </li>
      <li<%= sidebar_current("docs-google-spanner-instance") %>>
      <a href="/docs/providers/google/r/spanner_instance.html">google_spanner_instance</a>
      </li>
      <li<%= sidebar_current("docs-google-spanner-instance-iam") %>>
      <a href="/docs/providers/google/r/spanner_instance_iam.html">google_spanner_instance_iam_binding</a>
      </li>
      <li<%= sidebar_current("docs-google-spanner-instance-iam") %>>
      <a href="/docs/providers/google/r/spanner_instance_iam.html">google_spanner_instance_iam_member</a>
      </li>
      <li<%= sidebar_current("docs-google-spanner-instance-iam") %>>
      <a href="/docs/providers/google/r/spanner_instance_iam.html">google_spanner_instance_iam_policy</a>
=======
>>>>>>> 42b07b30
      </li>
      <li<%= sidebar_current("docs-google-spanner-database-iam") %>>
      <a href="/docs/providers/google/r/spanner_database_iam.html">google_spanner_database_iam_binding</a>
      </li>
      <li<%= sidebar_current("docs-google-spanner-database-iam") %>>
      <a href="/docs/providers/google/r/spanner_database_iam.html">google_spanner_database_iam_member</a>
      </li>
      <li<%= sidebar_current("docs-google-spanner-database-iam") %>>
      <a href="/docs/providers/google/r/spanner_database_iam.html">google_spanner_database_iam_policy</a>
      </li>

      <li<%= sidebar_current("docs-google-spanner-instance") %>>
      <a href="/docs/providers/google/r/spanner_instance.html">google_spanner_instance</a>
      </li>
    </ul>
    </li>

    <li<%= sidebar_current("docs-google-sql") %>>
    <a href="#">Google SQL Resources</a>
    <ul class="nav nav-visible">
      <li<%= sidebar_current("docs-google-sql-database-x") %>>
      <a href="/docs/providers/google/r/sql_database.html">google_sql_database</a>
      </li>

      <li<%= sidebar_current("docs-google-sql-database-instance") %>>
      <a href="/docs/providers/google/r/sql_database_instance.html">google_sql_database_instance</a>
      </li>

      <li<%= sidebar_current("docs-google-sql-user") %>>
      <a href="/docs/providers/google/r/sql_user.html">google_sql_user</a>
      </li>
    </ul>
    </li>

    <li<%= sidebar_current("docs-google-logging") %>>
    <a href="#">Google Stackdriver Logging Resources</a>
    <ul class="nav nav-visible">
      <li<%= sidebar_current("docs-google-logging-billing-account-sink") %>>
      <a href="/docs/providers/google/r/logging_billing_account_sink.html">google_logging_billing_account_sink</a>
      </li>

      <li<%= sidebar_current("docs-google-logging-organization-sink") %>>
      <a href="/docs/providers/google/r/logging_organization_sink.html">google_logging_organization_sink</a>
      </li>

      <li<%= sidebar_current("docs-google-logging-folder-sink") %>>
      <a href="/docs/providers/google/r/logging_folder_sink.html">google_logging_folder_sink</a>
      </li>

      <li<%= sidebar_current("docs-google-logging-project-sink") %>>
      <a href="/docs/providers/google/r/logging_project_sink.html">google_logging_project_sink</a>
      </li>
    </ul>
    </li>

    <li<%= sidebar_current("docs-google-storage") %>>
    <a href="#">Google Storage Resources</a>
    <ul class="nav nav-visible">
      <li<%= sidebar_current("docs-google-storage-bucket-x") %>>
      <a href="/docs/providers/google/r/storage_bucket.html">google_storage_bucket</a>
      </li>

      <li<%= sidebar_current("docs-google-storage-bucket-acl") %>>
      <a href="/docs/providers/google/r/storage_bucket_acl.html">google_storage_bucket_acl</a>
      </li>

      <li<%= sidebar_current("docs-google-storage-bucket-iam") %>>
      <a href="/docs/providers/google/r/storage_bucket_iam.html">google_storage_bucket_iam_binding</a>
      </li>

      <li<%= sidebar_current("docs-google-storage-bucket-iam") %>>
      <a href="/docs/providers/google/r/storage_bucket_iam.html">google_storage_bucket_iam_member</a>
      </li>

      <li<%= sidebar_current("docs-google-storage-bucket-object") %>>
      <a href="/docs/providers/google/r/storage_bucket_object.html">google_storage_bucket_object</a>
      </li>

      <li<%= sidebar_current("docs-google-storage-default-object-acl") %>>
      <a href="/docs/providers/google/r/storage_default_object_acl.html">google_storage_default_object_acl</a>
      </li>

      <li<%= sidebar_current("docs-google-storage-notification") %>>
      <a href="/docs/providers/google/r/storage_notification.html">google_storage_notification</a>
      </li>

      <li<%= sidebar_current("docs-google-storage-object-acl") %>>
      <a href="/docs/providers/google/r/storage_object_acl.html">google_storage_object_acl</a>
      </li>
    </ul>
    </li>

    <li<%= sidebar_current("docs-google-kms") %>>
    <a href="#">Google Key Management Service Resources</a>
    <ul class="nav nav-visible">
      <li<%= sidebar_current("docs-google-kms-key-ring-x") %>>
        <a href="/docs/providers/google/r/google_kms_key_ring.html">google_kms_key_ring</a>
      </li>
      <li<%= sidebar_current("docs-google-kms-key-ring-iam") %>>
        <a href="/docs/providers/google/r/google_kms_key_ring_iam.html">google_kms_key_ring_iam_binding</a>
      </li>
      <li<%= sidebar_current("docs-google-kms-key-ring-iam") %>>
        <a href="/docs/providers/google/r/google_kms_key_ring_iam.html">google_kms_key_ring_iam_member</a>
      </li>
      <li<%= sidebar_current("docs-google-kms-key-ring-iam") %>>
        <a href="/docs/providers/google/r/google_kms_key_ring_iam.html">google_kms_key_ring_iam_policy</a>
      </li>
      <li<%= sidebar_current("docs-google-kms-crypto-key-x") %>>
        <a href="/docs/providers/google/r/google_kms_crypto_key.html">google_kms_crypto_key</a>
      </li>
      <li<%= sidebar_current("docs-google-kms-crypto-key-iam-binding") %>>
        <a href="/docs/providers/google/r/google_kms_crypto_key_iam_binding.html">google_kms_crypto_key_iam_binding</a>
      </li>
      <li<%= sidebar_current("docs-google-kms-crypto-key-iam-member") %>>
        <a href="/docs/providers/google/r/google_kms_crypto_key_iam_member.html">google_kms_crypto_key_iam_member</a>
      </li>
    </ul>
    </li>

    <li<%= sidebar_current("docs-google-cloudiot") %>>
      <a href="#">Google Cloud IoT Core</a>
      <ul class="nav nav-visible">
        <li<%= sidebar_current("docs-google-cloudiot-registry-x") %>>
          <a href="/docs/providers/google/r/cloudiot_registry.html">google_cloudiot_registry</a>
        </li>
      </ul>
    </li>

  </ul>
</div>
  <% end %>

<%= yield %>
  <% end %><|MERGE_RESOLUTION|>--- conflicted
+++ resolved
@@ -522,8 +522,17 @@
     <ul class="nav nav-visible">
       <li<%= sidebar_current("docs-google-spanner-database") %>>
       <a href="/docs/providers/google/r/spanner_database.html">google_spanner_database</a>
-<<<<<<< HEAD
-      </li>
+      </li>
+      <li<%= sidebar_current("docs-google-spanner-database-iam") %>>
+      <a href="/docs/providers/google/r/spanner_database_iam.html">google_spanner_database_iam_binding</a>
+      </li>
+      <li<%= sidebar_current("docs-google-spanner-database-iam") %>>
+      <a href="/docs/providers/google/r/spanner_database_iam.html">google_spanner_database_iam_member</a>
+      </li>
+      <li<%= sidebar_current("docs-google-spanner-database-iam") %>>
+      <a href="/docs/providers/google/r/spanner_database_iam.html">google_spanner_database_iam_policy</a>
+      </li>
+
       <li<%= sidebar_current("docs-google-spanner-instance") %>>
       <a href="/docs/providers/google/r/spanner_instance.html">google_spanner_instance</a>
       </li>
@@ -535,21 +544,6 @@
       </li>
       <li<%= sidebar_current("docs-google-spanner-instance-iam") %>>
       <a href="/docs/providers/google/r/spanner_instance_iam.html">google_spanner_instance_iam_policy</a>
-=======
->>>>>>> 42b07b30
-      </li>
-      <li<%= sidebar_current("docs-google-spanner-database-iam") %>>
-      <a href="/docs/providers/google/r/spanner_database_iam.html">google_spanner_database_iam_binding</a>
-      </li>
-      <li<%= sidebar_current("docs-google-spanner-database-iam") %>>
-      <a href="/docs/providers/google/r/spanner_database_iam.html">google_spanner_database_iam_member</a>
-      </li>
-      <li<%= sidebar_current("docs-google-spanner-database-iam") %>>
-      <a href="/docs/providers/google/r/spanner_database_iam.html">google_spanner_database_iam_policy</a>
-      </li>
-
-      <li<%= sidebar_current("docs-google-spanner-instance") %>>
-      <a href="/docs/providers/google/r/spanner_instance.html">google_spanner_instance</a>
       </li>
     </ul>
     </li>
